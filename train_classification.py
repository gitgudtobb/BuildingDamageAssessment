--- conflicted
+++ resolved
@@ -144,39 +144,14 @@
                                         cv2.BORDER_CONSTANT, value=0)
         return crop
 
-<<<<<<< HEAD
-# 2. Two-Stream ResNet34 Model
-class TwinResNet(nn.Module):
-    def __init__(self, num_classes=4, pretrained=False):
-        super(TwinResNet, self).__init__()
-=======
 # Two-Stream ViT Model
 class TwinViT(nn.Module):
     def __init__(self, num_classes=4, pretrained=True):
         super(TwinViT, self).__init__()
->>>>>>> 7d05ad6c
 
         self.stream_pre = ViTModel.from_pretrained('google/vit-large-patch16-224')
         self.stream_post = ViTModel.from_pretrained('google/vit-large-patch16-224')
 
-<<<<<<< HEAD
-        # Custom pretrained weights
-        if not pretrained and os.path.exists("best_resnet34_localization.pth"):
-            try:
-                pre_weights = torch.load("best_resnet34_localization.pth")
-                post_weights = torch.load("best_resnet34_localization.pth")
-                self.pre_stream.load_state_dict(pre_weights)
-                self.post_stream.load_state_dict(post_weights)
-                print("Loaded custom pretrained weights")
-            except Exception as e:
-                print(f"Could not load pretrained weights: {e}")
-        else:
-            print("Using default pretrained weights")        
-
-        # Remove final layers
-        self.pre_stream = nn.Sequential(*list(self.pre_stream.children())[:-1])
-        self.post_stream = nn.Sequential(*list(self.post_stream.children())[:-1])
-=======
         # Freeze ViT layers
         for param in self.stream_pre.parameters():
             param.requires_grad = False
@@ -185,7 +160,6 @@
 
         # Get the hidden size of the ViT model
         hidden_size = self.stream_pre.config.hidden_size
->>>>>>> 7d05ad6c
 
         # Classification head
         self.classifier = nn.Sequential(
